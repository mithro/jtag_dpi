--- conflicted
+++ resolved
@@ -1,9 +1,5 @@
 
-<<<<<<< HEAD
-/* Version 1.02, September 2012.
-=======
-/* Version 1.02, August 2012.
->>>>>>> bfacd3eb
+/* Version 1.04, September 2012.
 
   See the README file for information about this module.
 
